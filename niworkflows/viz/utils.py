--- conflicted
+++ resolved
@@ -458,7 +458,6 @@
 </style>""" % tuple([uuid4()] * 2))
         with open(out_file, 'w' if PY3 else 'wb') as f:
             f.write('\n'.join(svg))
-<<<<<<< HEAD
     return out_file
 
 def transform_to_2d(data, max_axis):
@@ -602,7 +601,4 @@
         if e.errno == ENOENT:
             return False
         raise e
-    return True
-=======
-    return out_file
->>>>>>> 8b0f5126
+    return True