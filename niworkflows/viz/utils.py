# -*- coding: utf-8 -*-
"""Helper tools for visualization purposes"""
from __future__ import absolute_import, division, print_function

import os.path as op
from sys import version_info
import warnings

import numpy as np
import nibabel as nb
<<<<<<< HEAD
from uuid import uuid4
from io import open

import jinja2
from pkg_resources import resource_filename as pkgrf
=======
>>>>>>> 3433d879
from lxml import etree
from html.parser import HTMLParser
import tinycss
from nilearn.plotting import plot_anat
from nilearn import image as nlimage
from nipype.utils import filemanip

from niworkflows.viz.validators import HTMLValidator


SVGNS = "http://www.w3.org/2000/svg"
PY3 = version_info[0] > 2


<<<<<<< HEAD
class CSSValidator(object):
    ''' no attribute in CSS may be position: fixed
    Like  HTMLValidator, valid CSS is assumed and not checked.'''

    def __init__(self):
        self.parser = tinycss.make_parser()

    def validate(self, css):
        stylesheet = self.parser.parse_stylesheet(css)
        for rule in stylesheet.rules:
            self.validate_no_fixed_position(rule)
        if not stylesheet.errors is None and len(stylesheet.errors) > 0:
            warnings.warn('CSS Validator encountered the following parser errors while parsing '
                          '(CSS starting `{}`). CSS may not be syntactically correct, and CSS '
                          'Validator may not have been able to do its job. \n{}'.format(
                              css[:5], stylesheet.errors))

    def validate_no_fixed_position(self, rule):
        ''' checks counter names and position values '''
        if rule.at_keyword is not None:
            declarations = parser.parse_declaration_list(rule.body)
        else:  # not an at-rule
            declarations = rule.declarations

        for declaration in declarations:
            if declaration.name == 'position' and 'fixed' in [value.as_css()
                                                              for value in declaration.value]:
                raise ValueError('Found illegal position `fixed` in CSS.')


class HTMLValidator(HTMLParser, object):
    ''' There are limitations on the html passed to save_html because
    save_html's result will be concatenated with other html strings

    html may not contain the tags 'head', 'body', 'header', 'footer', 'main',
    because those elements are supposed to be unique.

    If the html contains a tag with the id attribute, the value of id must
    contain unique_string and not be equal to unique_string. In addition, all
    id's within any one save_html call are also unique from each other. All
    <style> tags must be scoped.

    If appropriate, invokes CSSValidator.

    html is assumed to be complete, valid html
    '''

    def __init__(self, unique_string, css_validator=CSSValidator()):
        self.unique_string = unique_string
        self.css_validator = css_validator
        super(HTMLValidator, self).__init__()

    def handle_starttag(self, tag, attrs):
        if tag in ['head', 'body', 'header', 'footer', 'main']:
            self.bad_tags.append(tag)
        elif tag == 'style':
            self.in_style = True
            if not 'scoped' in [attribute for attribute, value in attrs]:
                self.bad_tags.append(tag)
        for attr, value in attrs:
            if attr == 'id':
                # if unique_string is not found in the id name
                if value.find(self.unique_string) == -1:
                    self.bad_ids.append(value)
                # the value is already being used as an id
                elif value in self.taken_ids:
                    self.bad_ids.append(value)

    def handle_endtag(self, tag):
        self.in_style = False

    def handle_data(self, data):
        if self.in_style:
            self.css_validator.validate(data)

    def handle_decl(self, decl):
        self.bad_tags.append(decl)

    def handle_pi(self, pi):
        self.bad_tags.append(pi)

    def reset(self):
        super(HTMLValidator, self).reset()
        self.bad_tags = []
        self.bad_ids = []
        self.taken_ids = [self.unique_string]  # in template
        self.in_style = False

    def close(self):
        super(HTMLValidator, self).close()
        error_string = ''
        if len(self.bad_tags) > 0:
            error_string = 'Found the following illegal tags. All <style> tags must be scoped: {}.\n'.format(
                self.bad_tags)
        if len(self.bad_ids) > 0:
            error_string = error_string + \
                'Found the following illegal ids: {}.\n ids must '
            'contain unique_string ({}) and be unique from each other.\n'.format(
                self.bad_ids, self.unique_string)
        if len(error_string) > 0:
            raise ValueError(error_string)


=======
>>>>>>> 3433d879
def save_html(template, report_file_name, unique_string, **kwargs):
    ''' save an actual html file with name report_file_name. unique_string's
    first character must be alphabetical; every call to save_html must have a
    unique unique_string. kwargs should all contain valid html that will be sent
    to the jinja2 renderer '''

    if not unique_string[0].isalpha():
        raise ValueError('unique_string must be a valid id value in html; '
                         'the first character must be alphabetical. Received unique_string={}'
                         .format(unique_string))

    # validate html
    validator = HTMLValidator(unique_string=unique_string)
    for html in list(kwargs.keys()):
        validator.feed(html)
        validator.close()

    searchpath = pkgrf('niworkflows', '/')
    env = jinja2.Environment(
        loader=jinja2.FileSystemLoader(searchpath=searchpath),
        trim_blocks=True, lstrip_blocks=True
    )
    report_tpl = env.get_template('viz/' + template)
    kwargs['unique_string'] = unique_string
    report_render = report_tpl.render(kwargs)

    with open(report_file_name, 'w' if PY3 else 'wb') as handle:
        handle.write(report_render)


def as_svg(image):
    ''' takes an image as created by nilearn.plotting and returns a blob svg.
    A bit hacky. '''
    filename = 'temp.svg'

    image.savefig(filename)
    with open(filename, 'r' if PY3 else 'rb') as file_obj:
        image_svg = file_obj.readlines()

    svg_start = 0
    for i, line in enumerate(image_svg):
        if '<svg ' in line:
            svg_start = i
            continue

    image_svg = image_svg[svg_start:]  # strip out extra DOCTYPE, etc headers
    return '\n'.join(image_svg)  # straight up giant string


def cuts_from_bbox(mask_nii, cuts=3):
    """Finds equi-spaced cuts for presenting images"""
    from nibabel.affines import apply_affine
    mask_data = mask_nii.get_data()
    B = np.argwhere(mask_data > 0)
    start_coords = B.min(0)
    stop_coords = B.max(0) + 1

    vox_coords = []
    for start, stop in zip(start_coords, stop_coords):
        inc = abs(stop - start) / (cuts + 1)
        vox_coords.append([start + (i + 1) * inc for i in range(cuts)])

    ras_coords = []
    for cross in np.array(vox_coords).T:
        ras_coords.append(apply_affine(mask_nii.affine, cross).tolist())

    ras_cuts = [list(coords) for coords in np.transpose(ras_coords)]
    return {k: v for k, v in zip(['x', 'y', 'z'], ras_cuts)}


def _3d_in_file(in_file):
    ''' if self.inputs.in_file is 3d, return it.
    if 4d, pick an arbitrary volume and return that.

    if in_file is a list of files, return an arbitrary file from
    the list, and an arbitrary volume from that file
    '''

    in_file = filemanip.filename_to_list(in_file)[0]

    try:
        in_file = nb.load(in_file)
    except AttributeError:
        in_file = in_file

    if in_file.get_data().ndim == 3:
        return in_file

    return nlimage.index_img(in_file, 0)


def plot_segs(image_nii, seg_niis, mask_nii, out_file, masked=False, title=None, **plot_params):
    """ plot segmentation as contours over the image (e.g. anatomical).
    seg_niis should be a list of files. mask_nii helps determine the cut
    coordinates. plot_params will be passed on to nilearn plot_* functions. If
    seg_niis is a list of size one, it behaves as if it was plotting the mask.
    """

    def _plot_anat_with_contours(image, segs=None, **plot_params):
        assert not segs is None
        assert len(segs) <= 3
        plot_params = {} if plot_params is None else plot_params

        # anatomical
        plot_params['alpha'] = .7
        svg = plot_anat(image, **plot_params)

        # segment contours
        for seg, color in zip(segs, ['r', 'g', 'y']):
            plot_params['colors'] = color
            plot_params['levels'] = [
                0.5] if 'levels' not in plot_params else plot_params['levels']
            plot_params['alpha'] = 1
            svg.add_contours(seg, **plot_params)

        svgs_list.append(as_svg(svg))

    image_nii = _3d_in_file(image_nii)
    seg_niis = filemanip.filename_to_list(seg_niis)
    mask_nii = nb.load(
        mask_nii) if masked else nlimage.threshold_img(mask_nii, 1e-3)

    cuts = cuts_from_bbox(mask_nii, cuts=7)

    svgs_list = []
    plot_xyz(image_nii, _plot_anat_with_contours,
             cuts, segs=seg_niis, **plot_params)

    save_html(template='segmentation.tpl',
              report_file_name=out_file,
              unique_string='seg' + str(uuid4()),
              base_image='<br />'.join(svgs_list),
              title=title)


def plot_xyz(image, plot_func, cuts, plot_params=None, dimensions=('z', 'x', 'y'), **kwargs):
    """
    plot_func must be a function that more-or-less conforms to nilearn's plot_* signature
    """
    plot_params = {} if plot_params is None else plot_params

    for dimension in dimensions:
        plot_params['display_mode'] = dimension
        plot_params['cut_coords'] = cuts[dimension]
        kwargs.update(plot_params)
        plot_func(image, **kwargs)


def plot_registration(anat_img, div_id, plot_params=None,
                      order=('z', 'x', 'y'), cuts=None,
                      estimate_brightness=False):
    """
    Plots the foreground and background views
    Default order is: axial, coronal, sagittal
    """

    plot_params = {} if plot_params is None else plot_params

    # Use default MNI cuts if none defined
    if cuts is None:
        raise NotImplementedError  # TODO

    out_files = []
    if estimate_brightness:
        from nibabel import load as loadnii
        data = loadnii(anat_img).get_data().reshape(-1)
        vmin = np.percentile(data, 15)
        if plot_params.get('vmin', None) is None:
            plot_params['vmin'] = vmin
        if plot_params.get('vmax', None) is None:
            plot_params['vmax'] = np.percentile(data[data > vmin], 99.8)

    # Plot each cut axis
    for mode in list(order):
        out_file = '{}_{}.svg'.format(div_id, mode)
        plot_params['display_mode'] = mode
        plot_params['cut_coords'] = cuts[mode]
        plot_params['output_file'] = out_file

        # Generate nilearn figure
        plot_anat(anat_img, **plot_params)
        out_files.append(out_file)

        # Open generated svg file and fix id
        with open(out_file, 'rb') as f:
            svg = f.read()

        # Find and replace the figure_1 id.
        xml_data = etree.fromstring(svg)
        find_text = etree.ETXPath("//{%s}g[@id='figure_1']" % (SVGNS))
        find_text(xml_data)[0].set('id', '%s-%s-%s' % (div_id, mode, uuid4()))

        with open(out_file, 'wb') as f:
            f.write(etree.tostring(xml_data))
    return out_files


def compose_view(bg_svgs, fg_svgs, ref=0, out_file='report.svg'):
    """
    Composes the input svgs into one standalone svg and inserts
    the CSS code for the flickering animation
    """
    import svgutils.transform as svgt
    import svgutils.compose as svgc

    # Read all svg files and get roots
    svgs = [svgt.fromfile(f) for f in bg_svgs + fg_svgs]
    roots = [f.getroot() for f in svgs]
    nsvgs = len(svgs) // 2
    # Query the size of each
    sizes = [(int(f.width[:-2]), int(f.height[:-2])) for f in svgs]

    # Calculate the scale to fit all widths
    scales = [1.0] * len(svgs)
    if not all([width[0] == sizes[0][0] for width in sizes[1:]]):
        ref_size = sizes[ref]
        for i, els in enumerate(sizes):
            scales[i] = ref_size[0]/els[0]

    newsizes = [tuple(size)
                for size in np.array(sizes) * np.array(scales)[..., np.newaxis]]

    # Compose the views panel: total size is the width of
    # any element (used the first here) and the sum of heights
    totalsize = [newsizes[0][0], np.sum(newsizes[:3], axis=0)[1]]
    fig = svgt.SVGFigure(totalsize[0], totalsize[1])

    yoffset = 0
    for i, r in enumerate(roots):
        size = newsizes[i]
        r.moveto(0, yoffset, scale=scales[i])
        yoffset += size[1]
        if i == (nsvgs - 1):
            yoffset = 0

    # Group background and foreground panels in two groups
    newroots = [
        svgt.GroupElement(roots[:3], {'class': 'background-svg'}),
        svgt.GroupElement(roots[3:], {'class': 'foreground-svg'})
    ]
    fig.append(newroots)
    out_file = op.abspath(out_file)
    fig.save(out_file)

    # Add styles for the flicker animation
    with open(out_file, 'r' if PY3 else 'rb') as f:
        svg = f.read().split('\n')

    svg.insert(2, """\
<style type="text/css">
@keyframes flickerAnimation%s { 0%% {opacity: 1;} 100%% { opacity: 0; }}
.foreground-svg { animation: 1s ease-in-out 0s alternate none infinite running flickerAnimation%s;}
.foreground-svg:hover { animation-play-state: paused;}
</style>""" % tuple([uuid4()] * 2))
    with open(out_file, 'w' if PY3 else 'wb') as f:
        f.write('\n'.join(svg))
    return out_file<|MERGE_RESOLUTION|>--- conflicted
+++ resolved
@@ -4,18 +4,15 @@
 
 import os.path as op
 from sys import version_info
-import warnings
 
 import numpy as np
 import nibabel as nb
-<<<<<<< HEAD
 from uuid import uuid4
 from io import open
 
 import jinja2
 from pkg_resources import resource_filename as pkgrf
-=======
->>>>>>> 3433d879
+
 from lxml import etree
 from html.parser import HTMLParser
 import tinycss
@@ -30,112 +27,6 @@
 PY3 = version_info[0] > 2
 
 
-<<<<<<< HEAD
-class CSSValidator(object):
-    ''' no attribute in CSS may be position: fixed
-    Like  HTMLValidator, valid CSS is assumed and not checked.'''
-
-    def __init__(self):
-        self.parser = tinycss.make_parser()
-
-    def validate(self, css):
-        stylesheet = self.parser.parse_stylesheet(css)
-        for rule in stylesheet.rules:
-            self.validate_no_fixed_position(rule)
-        if not stylesheet.errors is None and len(stylesheet.errors) > 0:
-            warnings.warn('CSS Validator encountered the following parser errors while parsing '
-                          '(CSS starting `{}`). CSS may not be syntactically correct, and CSS '
-                          'Validator may not have been able to do its job. \n{}'.format(
-                              css[:5], stylesheet.errors))
-
-    def validate_no_fixed_position(self, rule):
-        ''' checks counter names and position values '''
-        if rule.at_keyword is not None:
-            declarations = parser.parse_declaration_list(rule.body)
-        else:  # not an at-rule
-            declarations = rule.declarations
-
-        for declaration in declarations:
-            if declaration.name == 'position' and 'fixed' in [value.as_css()
-                                                              for value in declaration.value]:
-                raise ValueError('Found illegal position `fixed` in CSS.')
-
-
-class HTMLValidator(HTMLParser, object):
-    ''' There are limitations on the html passed to save_html because
-    save_html's result will be concatenated with other html strings
-
-    html may not contain the tags 'head', 'body', 'header', 'footer', 'main',
-    because those elements are supposed to be unique.
-
-    If the html contains a tag with the id attribute, the value of id must
-    contain unique_string and not be equal to unique_string. In addition, all
-    id's within any one save_html call are also unique from each other. All
-    <style> tags must be scoped.
-
-    If appropriate, invokes CSSValidator.
-
-    html is assumed to be complete, valid html
-    '''
-
-    def __init__(self, unique_string, css_validator=CSSValidator()):
-        self.unique_string = unique_string
-        self.css_validator = css_validator
-        super(HTMLValidator, self).__init__()
-
-    def handle_starttag(self, tag, attrs):
-        if tag in ['head', 'body', 'header', 'footer', 'main']:
-            self.bad_tags.append(tag)
-        elif tag == 'style':
-            self.in_style = True
-            if not 'scoped' in [attribute for attribute, value in attrs]:
-                self.bad_tags.append(tag)
-        for attr, value in attrs:
-            if attr == 'id':
-                # if unique_string is not found in the id name
-                if value.find(self.unique_string) == -1:
-                    self.bad_ids.append(value)
-                # the value is already being used as an id
-                elif value in self.taken_ids:
-                    self.bad_ids.append(value)
-
-    def handle_endtag(self, tag):
-        self.in_style = False
-
-    def handle_data(self, data):
-        if self.in_style:
-            self.css_validator.validate(data)
-
-    def handle_decl(self, decl):
-        self.bad_tags.append(decl)
-
-    def handle_pi(self, pi):
-        self.bad_tags.append(pi)
-
-    def reset(self):
-        super(HTMLValidator, self).reset()
-        self.bad_tags = []
-        self.bad_ids = []
-        self.taken_ids = [self.unique_string]  # in template
-        self.in_style = False
-
-    def close(self):
-        super(HTMLValidator, self).close()
-        error_string = ''
-        if len(self.bad_tags) > 0:
-            error_string = 'Found the following illegal tags. All <style> tags must be scoped: {}.\n'.format(
-                self.bad_tags)
-        if len(self.bad_ids) > 0:
-            error_string = error_string + \
-                'Found the following illegal ids: {}.\n ids must '
-            'contain unique_string ({}) and be unique from each other.\n'.format(
-                self.bad_ids, self.unique_string)
-        if len(error_string) > 0:
-            raise ValueError(error_string)
-
-
-=======
->>>>>>> 3433d879
 def save_html(template, report_file_name, unique_string, **kwargs):
     ''' save an actual html file with name report_file_name. unique_string's
     first character must be alphabetical; every call to save_html must have a
